--- conflicted
+++ resolved
@@ -1,7 +1,3 @@
 # documentation
 
-<<<<<<< HEAD
-The questDB docs test2?
-=======
-The questDB docs test3.
->>>>>>> 59da0de7
+The questDB docs test3.